/*********************************************************************
* Software License Agreement (BSD License)
*
*  Copyright (c) 2008, Willow Garage, Inc.
*  All rights reserved.
*
*  Redistribution and use in source and binary forms, with or without
*  modification, are permitted provided that the following conditions
*  are met:
*
*   * Redistributions of source code must retain the above copyright
*     notice, this list of conditions and the following disclaimer.
*   * Redistributions in binary form must reproduce the above
*     copyright notice, this list of conditions and the following
*     disclaimer in the documentation and/or other materials provided
*     with the distribution.
*   * Neither the name of the Willow Garage nor the names of its
*     contributors may be used to endorse or promote products derived
*     from this software without specific prior written permission.
*
*  THIS SOFTWARE IS PROVIDED BY THE COPYRIGHT HOLDERS AND CONTRIBUTORS
*  "AS IS" AND ANY EXPRESS OR IMPLIED WARRANTIES, INCLUDING, BUT NOT
*  LIMITED TO, THE IMPLIED WARRANTIES OF MERCHANTABILITY AND FITNESS
*  FOR A PARTICULAR PURPOSE ARE DISCLAIMED. IN NO EVENT SHALL THE
*  COPYRIGHT OWNER OR CONTRIBUTORS BE LIABLE FOR ANY DIRECT, INDIRECT,
*  INCIDENTAL, SPECIAL, EXEMPLARY, OR CONSEQUENTIAL DAMAGES (INCLUDING,
*  BUT NOT LIMITED TO, PROCUREMENT OF SUBSTITUTE GOODS OR SERVICES;
*  LOSS OF USE, DATA, OR PROFITS; OR BUSINESS INTERRUPTION) HOWEVER
*  CAUSED AND ON ANY THEORY OF LIABILITY, WHETHER IN CONTRACT, STRICT
*  LIABILITY, OR TORT (INCLUDING NEGLIGENCE OR OTHERWISE) ARISING IN
*  ANY WAY OUT OF THE USE OF THIS SOFTWARE, EVEN IF ADVISED OF THE
*  POSSIBILITY OF SUCH DAMAGE.
*********************************************************************/

/* Author: Ioan Sucan */

#include "ompl/geometric/planners/rrt/RRT.h"
#include <limits>
#include "ompl/base/goals/GoalSampleableRegion.h"
#include "ompl/tools/config/SelfConfig.h"

ompl::geometric::RRT::RRT(const base::SpaceInformationPtr &si, bool addIntermediateStates)
  : base::Planner(si, addIntermediateStates ? "RRTintermediate" : "RRT")
{
    specs_.approximateSolutions = true;
    specs_.directed = true;

<<<<<<< HEAD
    goalBias_ = 0.05;
    addIntermediateStates_ = addIntermediateStates;
    maxDistance_ = 0.0;
    lastGoalMotion_ = nullptr;

=======
>>>>>>> fc9830b1
    Planner::declareParam<double>("range", this, &RRT::setRange, &RRT::getRange, "0.:1.:10000.");
    Planner::declareParam<double>("goal_bias", this, &RRT::setGoalBias, &RRT::getGoalBias, "0.:.05:1.");
}

ompl::geometric::RRT::~RRT()
{
    freeMemory();
}

void ompl::geometric::RRT::clear()
{
    Planner::clear();
    sampler_.reset();
    freeMemory();
    if (nn_)
        nn_->clear();
    lastGoalMotion_ = nullptr;
}

void ompl::geometric::RRT::setup()
{
    Planner::setup();
    tools::SelfConfig sc(si_, getName());
    sc.configurePlannerRange(maxDistance_);

    if (!nn_)
        nn_.reset(tools::SelfConfig::getDefaultNearestNeighbors<Motion *>(this));
    nn_->setDistanceFunction([this](const Motion *a, const Motion *b) { return distanceFunction(a, b); });
}

void ompl::geometric::RRT::freeMemory()
{
    if (nn_)
    {
        std::vector<Motion *> motions;
        nn_->list(motions);
        for (auto &motion : motions)
        {
            if (motion->state != nullptr)
                si_->freeState(motion->state);
            delete motion;
        }
    }
}

ompl::base::PlannerStatus ompl::geometric::RRT::solve(const base::PlannerTerminationCondition &ptc)
{
    checkValidity();
    base::Goal *goal = pdef_->getGoal().get();
    auto *goal_s = dynamic_cast<base::GoalSampleableRegion *>(goal);

    while (const base::State *st = pis_.nextStart())
    {
        auto *motion = new Motion(si_);
        si_->copyState(motion->state, st);
        nn_->add(motion);
    }

    if (nn_->size() == 0)
    {
        OMPL_ERROR("%s: There are no valid initial states!", getName().c_str());
        return base::PlannerStatus::INVALID_START;
    }

    if (!sampler_)
        sampler_ = si_->allocStateSampler();

    OMPL_INFORM("%s: Starting planning with %u states already in datastructure", getName().c_str(), nn_->size());

    Motion *solution = nullptr;
    Motion *approxsol = nullptr;
    double approxdif = std::numeric_limits<double>::infinity();
    auto *rmotion = new Motion(si_);
    base::State *rstate = rmotion->state;
    base::State *xstate = si_->allocState();

    while (!ptc)
    {
        /* sample random state (with goal biasing) */
        if ((goal_s != nullptr) && rng_.uniform01() < goalBias_ && goal_s->canSample())
            goal_s->sampleGoal(rstate);
        else
            sampler_->sampleUniform(rstate);

        /* find closest state in the tree */
        Motion *nmotion = nn_->nearest(rmotion);
        base::State *dstate = rstate;

        /* find state to add */
        double d = si_->distance(nmotion->state, rstate);
        if (d > maxDistance_)
        {
            si_->getStateSpace()->interpolate(nmotion->state, rstate, maxDistance_ / d, xstate);
            dstate = xstate;
        }

        if (addIntermediateStates_)
        {
            std::vector<base::State *> states;
            const unsigned int count =
                1 + si_->distance(nmotion->state, dstate) / si_->getStateValidityCheckingResolution();
            si_->getMotionStates(nmotion->state, dstate, states, count, true, true);
            Motion *motion;
            si_->freeState(states[0]);
            for (std::size_t i = 1; i < states.size(); i++)
            {
                /* create a motion */
                motion = new Motion;
                motion->state = states[i];
                motion->parent = nmotion;

                nn_->add(motion);
                nmotion = motion;
            }

            double dist = 0.0;
            bool sat = goal->isSatisfied(nmotion->state, &dist);
            if (sat)
            {
                approxdif = dist;
                solution = nmotion;
                break;
            }
            if (dist < approxdif)
            {
                approxdif = dist;
                approxsol = nmotion;
            }
        }
        else
        {
            if (si_->checkMotion(nmotion->state, dstate))
            {
                /* create a motion */
                Motion *motion = new Motion(si_);
                si_->copyState(motion->state, dstate);
                motion->parent = nmotion;

                nn_->add(motion);
                double dist = 0.0;
                bool sat = goal->isSatisfied(motion->state, &dist);
                if (sat)
                {
                    approxdif = dist;
                    solution = motion;
                    break;
                }
                if (dist < approxdif)
                {
                    approxdif = dist;
                    approxsol = motion;
                }
            }
        }
    }

    bool solved = false;
    bool approximate = false;
    if (solution == nullptr)
    {
        solution = approxsol;
        approximate = true;
    }

    if (solution != nullptr)
    {
        lastGoalMotion_ = solution;

        /* construct the solution path */
        std::vector<Motion *> mpath;
        while (solution != nullptr)
        {
            mpath.push_back(solution);
            solution = solution->parent;
        }

        /* set the solution path */
        auto path(std::make_shared<PathGeometric>(si_));
        for (int i = mpath.size() - 1; i >= 0; --i)
            path->append(mpath[i]->state);
        pdef_->addSolutionPath(path, approximate, approxdif, getName());
        solved = true;
    }

    si_->freeState(xstate);
    if (rmotion->state != nullptr)
        si_->freeState(rmotion->state);
    delete rmotion;

    OMPL_INFORM("%s: Created %u states", getName().c_str(), nn_->size());

    return base::PlannerStatus(solved, approximate);
}

void ompl::geometric::RRT::getPlannerData(base::PlannerData &data) const
{
    Planner::getPlannerData(data);

    std::vector<Motion *> motions;
    if (nn_)
        nn_->list(motions);

    if (lastGoalMotion_ != nullptr)
        data.addGoalVertex(base::PlannerDataVertex(lastGoalMotion_->state));

    for (auto &motion : motions)
    {
        if (motion->parent == nullptr)
            data.addStartVertex(base::PlannerDataVertex(motion->state));
        else
            data.addEdge(base::PlannerDataVertex(motion->parent->state), base::PlannerDataVertex(motion->state));
    }
}<|MERGE_RESOLUTION|>--- conflicted
+++ resolved
@@ -45,14 +45,6 @@
     specs_.approximateSolutions = true;
     specs_.directed = true;
 
-<<<<<<< HEAD
-    goalBias_ = 0.05;
-    addIntermediateStates_ = addIntermediateStates;
-    maxDistance_ = 0.0;
-    lastGoalMotion_ = nullptr;
-
-=======
->>>>>>> fc9830b1
     Planner::declareParam<double>("range", this, &RRT::setRange, &RRT::getRange, "0.:1.:10000.");
     Planner::declareParam<double>("goal_bias", this, &RRT::setGoalBias, &RRT::getGoalBias, "0.:.05:1.");
 }
